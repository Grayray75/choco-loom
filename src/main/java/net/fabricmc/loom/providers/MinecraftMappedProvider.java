--- conflicted
+++ resolved
@@ -88,9 +88,9 @@
         	targets = Collections.emptySet();
         }
 
-        String intermediaryJar = minecraftProvider.minecraftVersion + "-intermediary" + atOffset;
+        String intermediaryJar = minecraftProvider.minecraftVersion + "-intermediary" + atOffset + '-' + mappingsProvider.mappingsName;
         MINECRAFT_INTERMEDIARY_JAR = new File(cache, "minecraft-" + intermediaryJar + ".jar");
-        String mappedJar = minecraftProvider.minecraftVersion + "-mapped" + atOffset + '-' + mappingsProvider.mappingsVersion;
+        String mappedJar = minecraftProvider.minecraftVersion + "-mapped" + atOffset + '-' + mappingsProvider.mappingsName + '-' + mappingsProvider.mappingsVersion;
         MINECRAFT_MAPPED_JAR = new File(cache, "minecraft-" + mappedJar + ".jar");
 
         if (!getMappedJar().exists() || !getIntermediaryJar().exists() || atChange) {
@@ -108,22 +108,8 @@
             throw new RuntimeException("mapped jar not found");
         }
 
-<<<<<<< HEAD
         project.getDependencies().add(Constants.MINECRAFT_NAMED, project.getDependencies().module("net.minecraft:minecraft:" + mappedJar));
         project.getDependencies().add(Constants.MINECRAFT_INTERMEDIARY, project.getDependencies().module("net.minecraft:minecraft:" + intermediaryJar));
-=======
-        String version = minecraftProvider.minecraftVersion + "-mapped-" + extension.getMappingsProvider().mappingsName + "-" + extension.getMappingsProvider().mappingsVersion;
-        project.getDependencies().add(Constants.MINECRAFT_NAMED, project.getDependencies().module("net.minecraft:minecraft:" + version));
-        version = minecraftProvider.minecraftVersion + "-intermediary-" + extension.getMappingsProvider().mappingsName;
-        project.getDependencies().add(Constants.MINECRAFT_INTERMEDIARY, project.getDependencies().module("net.minecraft:minecraft:" + version));
-    }
-
-    public void initFiles(Project project, MinecraftProvider minecraftProvider, MappingsProvider mappingsProvider) {
-        LoomGradleExtension extension = project.getExtensions().getByType(LoomGradleExtension.class);
-        this.minecraftProvider = minecraftProvider;
-        MINECRAFT_INTERMEDIARY_JAR = new File(extension.getUserCache(), "minecraft-" + minecraftProvider.minecraftVersion + "-intermediary-"  + mappingsProvider.mappingsName + ".jar");
-        MINECRAFT_MAPPED_JAR = new File(extension.getUserCache(), "minecraft-" + minecraftProvider.minecraftVersion + "-mapped-" + mappingsProvider.mappingsName + "-" + mappingsProvider.mappingsVersion + ".jar");
->>>>>>> 565d01b7
     }
 
     public Collection<File> getMapperPaths() {
