/*
 * This file is part of fabric-loom, licensed under the MIT License (MIT).
 *
 * Copyright (c) 2016, 2017, 2018 FabricMC
 *
 * Permission is hereby granted, free of charge, to any person obtaining a copy
 * of this software and associated documentation files (the "Software"), to deal
 * in the Software without restriction, including without limitation the rights
 * to use, copy, modify, merge, publish, distribute, sublicense, and/or sell
 * copies of the Software, and to permit persons to whom the Software is
 * furnished to do so, subject to the following conditions:
 *
 * The above copyright notice and this permission notice shall be included in all
 * copies or substantial portions of the Software.
 *
 * THE SOFTWARE IS PROVIDED "AS IS", WITHOUT WARRANTY OF ANY KIND, EXPRESS OR
 * IMPLIED, INCLUDING BUT NOT LIMITED TO THE WARRANTIES OF MERCHANTABILITY,
 * FITNESS FOR A PARTICULAR PURPOSE AND NONINFRINGEMENT. IN NO EVENT SHALL THE
 * AUTHORS OR COPYRIGHT HOLDERS BE LIABLE FOR ANY CLAIM, DAMAGES OR OTHER
 * LIABILITY, WHETHER IN AN ACTION OF CONTRACT, TORT OR OTHERWISE, ARISING FROM,
 * OUT OF OR IN CONNECTION WITH THE SOFTWARE OR THE USE OR OTHER DEALINGS IN THE
 * SOFTWARE.
 */

package net.fabricmc.loom.task.fernflower;

import net.fabricmc.loom.task.AbstractDecompileTask;
import net.fabricmc.loom.task.ForkingJavaExecTask;
import net.fabricmc.loom.util.ConsumingOutputStream;
import org.gradle.api.file.FileCollection;
import org.gradle.api.internal.project.ProjectInternal;
import org.gradle.api.logging.LogLevel;
import org.gradle.api.tasks.InputFile;
import org.gradle.api.tasks.InputFiles;
import org.gradle.api.tasks.Internal;
import org.gradle.api.tasks.OutputFile;
import org.gradle.api.tasks.TaskAction;
import org.gradle.internal.logging.progress.ProgressLogger;
import org.gradle.internal.logging.progress.ProgressLoggerFactory;
import org.gradle.internal.service.ServiceRegistry;
import org.gradle.process.ExecResult;
import org.jetbrains.java.decompiler.main.extern.IFernflowerPreferences;

import java.io.File;
import java.util.*;
import java.util.function.Supplier;

import static java.text.MessageFormat.format;

/**
 * Created by covers1624 on 9/02/19.
 */
public class FernFlowerTask extends AbstractDecompileTask implements ForkingJavaExecTask {

    private boolean noFork = false;
    private int numThreads = Runtime.getRuntime().availableProcessors();

    @TaskAction
    public void doTask() throws Throwable {
        Map<String, Object> options = new HashMap<>();
        options.put(IFernflowerPreferences.DECOMPILE_GENERIC_SIGNATURES, "1");
        options.put(IFernflowerPreferences.BYTECODE_SOURCE_MAPPING, "1");
        options.put(IFernflowerPreferences.INDENT_STRING, "\t"); //Use a tab not three spaces :|
		options.put(IFernflowerPreferences.INCLUDE_ENTIRE_CLASSPATH, "1");
        options.put(IFernflowerPreferences.LOG_LEVEL, "trace");
        getLogging().captureStandardOutput(LogLevel.LIFECYCLE);

        List<String> args = new ArrayList<>();

        options.forEach((k, v) -> args.add(format("-{0}={1}", k, v)));
        args.add(getInput().getAbsolutePath());
        args.add("-o=" + getOutput().getAbsolutePath());
        if (getLineMapFile() != null) {
            args.add("-l=" + getLineMapFile().getAbsolutePath());
        }
        args.add("-t=" + getNumThreads());

        //TODO, Decompiler breaks on jemalloc, J9 module-info.class?
        getLibraries().forEach(f -> args.add("-e=" + f.getAbsolutePath()));

        ServiceRegistry registry = ((ProjectInternal) getProject()).getServices();
        ProgressLoggerFactory factory = registry.get(ProgressLoggerFactory.class);
        ProgressLogger progressGroup = factory.newOperation(getClass()).setDescription("Decompile");
        Supplier<ProgressLogger> loggerFactory = () -> {
            ProgressLogger pl = factory.newOperation(getClass(), progressGroup);
            pl.setDescription("decompile worker");
            pl.started();
            return pl;
        };
        Stack<ProgressLogger> freeLoggers = new Stack<>();
        Map<String, ProgressLogger> inUseLoggers = new HashMap<>();

        progressGroup.started();
        ExecResult result = javaexec(spec -> {
            spec.setMain(ForkedFFExecutor.class.getName());
            spec.jvmArgs("-Xms200m", "-Xmx3G");
            spec.setArgs(args);
            spec.setErrorOutput(System.err);
            spec.setStandardOutput(new ConsumingOutputStream(line -> {
                if (line.startsWith("Listening for transport")) {
                    System.out.println(line);
                    return;
                }

                int sepIdx = line.indexOf("::");
                String id = line.substring(0, sepIdx).trim();
                String data = line.substring(sepIdx + 2).trim();

                ProgressLogger logger = inUseLoggers.get(id);

                String[] segs = data.split(" ");
                if (segs[0].equals("waiting")) {
                    if (logger != null) {
                        logger.progress("Idle..");
                        inUseLoggers.remove(id);
                        freeLoggers.push(logger);
                    }
                } else {
                    if (logger == null) {
                        if (!freeLoggers.isEmpty()) {
                            logger = freeLoggers.pop();
                        } else {
                            logger = loggerFactory.get();
                        }
                        inUseLoggers.put(id, logger);
                    }
                    logger.progress(data);
                }
            }));
        });
        inUseLoggers.values().forEach(ProgressLogger::completed);
        freeLoggers.forEach(ProgressLogger::completed);
        progressGroup.completed();

        result.rethrowFailure();
        result.assertNormalExitValue();
    }

    //@formatter:off
<<<<<<< HEAD
    @InputFile public File getInput() { return getProject().file(input); }
    @OutputFile public File getOutput() { return getProject().file(output); }
    @OutputFile public File getLineMapFile() { return getProject().file(lineMapFile); }
    @InputFiles public FileCollection getLibraries() { return getProject().files(libraries); }
    @Internal public int getNumThreads() { return numThreads; }
    @Internal public boolean isNoFork() { return noFork; }
    public void setInput(Object input) { this.input = input; }
    public void setOutput(Object output) { this.output = output; }
    public void setLineMapFile(Object lineMapFile) { this.lineMapFile = lineMapFile; }
    public void setLibraries(Object libraries) { this.libraries = libraries; }
=======
    @Input public int getNumThreads() { return numThreads; }
    public boolean isNoFork() { return noFork; }
>>>>>>> 1c56fb2e
    public void setNoFork(boolean noFork) { this.noFork = noFork; }
    public void setNumThreads(int numThreads) { this.numThreads = numThreads;
    if (numThreads > 1) getProject().getLogger().warn("Using multiple threads is unsupported with ForgeFlower");
    }
    //@formatter:on
}<|MERGE_RESOLUTION|>--- conflicted
+++ resolved
@@ -137,21 +137,8 @@
     }
 
     //@formatter:off
-<<<<<<< HEAD
-    @InputFile public File getInput() { return getProject().file(input); }
-    @OutputFile public File getOutput() { return getProject().file(output); }
-    @OutputFile public File getLineMapFile() { return getProject().file(lineMapFile); }
-    @InputFiles public FileCollection getLibraries() { return getProject().files(libraries); }
     @Internal public int getNumThreads() { return numThreads; }
     @Internal public boolean isNoFork() { return noFork; }
-    public void setInput(Object input) { this.input = input; }
-    public void setOutput(Object output) { this.output = output; }
-    public void setLineMapFile(Object lineMapFile) { this.lineMapFile = lineMapFile; }
-    public void setLibraries(Object libraries) { this.libraries = libraries; }
-=======
-    @Input public int getNumThreads() { return numThreads; }
-    public boolean isNoFork() { return noFork; }
->>>>>>> 1c56fb2e
     public void setNoFork(boolean noFork) { this.noFork = noFork; }
     public void setNumThreads(int numThreads) { this.numThreads = numThreads;
     if (numThreads > 1) getProject().getLogger().warn("Using multiple threads is unsupported with ForgeFlower");
