/*
 * This file is part of fabric-loom, licensed under the MIT License (MIT).
 *
 * Copyright (c) 2016, 2017, 2018 FabricMC
 *
 * Permission is hereby granted, free of charge, to any person obtaining a copy
 * of this software and associated documentation files (the "Software"), to deal
 * in the Software without restriction, including without limitation the rights
 * to use, copy, modify, merge, publish, distribute, sublicense, and/or sell
 * copies of the Software, and to permit persons to whom the Software is
 * furnished to do so, subject to the following conditions:
 *
 * The above copyright notice and this permission notice shall be included in all
 * copies or substantial portions of the Software.
 *
 * THE SOFTWARE IS PROVIDED "AS IS", WITHOUT WARRANTY OF ANY KIND, EXPRESS OR
 * IMPLIED, INCLUDING BUT NOT LIMITED TO THE WARRANTIES OF MERCHANTABILITY,
 * FITNESS FOR A PARTICULAR PURPOSE AND NONINFRINGEMENT. IN NO EVENT SHALL THE
 * AUTHORS OR COPYRIGHT HOLDERS BE LIABLE FOR ANY CLAIM, DAMAGES OR OTHER
 * LIABILITY, WHETHER IN AN ACTION OF CONTRACT, TORT OR OTHERWISE, ARISING FROM,
 * OUT OF OR IN CONNECTION WITH THE SOFTWARE OR THE USE OR OTHER DEALINGS IN THE
 * SOFTWARE.
 */

package net.fabricmc.loom.task.fernflower;

import java.io.File;
import java.io.IOException;
import java.util.ArrayList;
import java.util.HashMap;
import java.util.List;
import java.util.Map;
import java.util.Objects;

import org.jetbrains.java.decompiler.main.Fernflower;
import org.jetbrains.java.decompiler.main.extern.IFernflowerLogger;
import org.jetbrains.java.decompiler.main.extern.IResultSaver;

<<<<<<< HEAD
import java.io.File;
import java.io.IOException;
import java.io.PrintStream;
import java.util.*;
=======
import net.fabricmc.fernflower.api.IFabricJavadocProvider;
>>>>>>> 705754de

/**
 * Entry point for Forked FernFlower task.
 * Takes one parameter, a single file, each line is treated as command line input.
 * Forces one input file.
 * Forces one output file using '-o=/path/to/output'
 * Created by covers1624 on 11/02/19.
 */
public class ForkedFFExecutor {
	public static void main(String[] args) throws IOException {
		Map<String, Object> options = new HashMap<>();
		File input = null;
		File output = null;
		File lineMap = null;
		File mappings = null;
		List<File> libraries = new ArrayList<>();
		int numThreads = 0;

		boolean isOption = true;

		for (String arg : args) {
			if (isOption && arg.length() > 5 && arg.charAt(0) == '-' && arg.charAt(4) == '=') {
				String value = arg.substring(5);

				if ("true".equalsIgnoreCase(value)) {
					value = "1";
				} else if ("false".equalsIgnoreCase(value)) {
					value = "0";
				}

				options.put(arg.substring(1, 4), value);
			} else {
				isOption = false;

				if (arg.startsWith("-e=")) {
					libraries.add(new File(arg.substring(3)));
				} else if (arg.startsWith("-o=")) {
					if (output != null) {
						throw new RuntimeException("Unable to set more than one output.");
					}

					output = new File(arg.substring(3));
				} else if (arg.startsWith("-l=")) {
					if (lineMap != null) {
						throw new RuntimeException("Unable to set more than one lineMap file.");
					}

					lineMap = new File(arg.substring(3));
				} else if (arg.startsWith("-m=")) {
					if (mappings != null) {
						throw new RuntimeException("Unable to use more than one mappings file.");
					}

					mappings = new File(arg.substring(3));
				} else if (arg.startsWith("-t=")) {
					numThreads = Integer.parseInt(arg.substring(3));
				} else {
					if (input != null) {
						throw new RuntimeException("Unable to set more than one input.");
					}

					input = new File(arg);
				}
			}
		}

		Objects.requireNonNull(input, "Input not set.");
		Objects.requireNonNull(output, "Output not set.");
		Objects.requireNonNull(mappings, "Mappings not set.");

		options.put(IFabricJavadocProvider.PROPERTY_NAME, new TinyJavadocProvider(mappings));
		runFF(options, libraries, input, output, lineMap);
	}

	public static void runFF(Map<String, Object> options, List<File> libraries, File input, File output, File lineMap) {
		IResultSaver saver = new ThreadSafeResultSaver(() -> output, () -> lineMap);
		IFernflowerLogger logger = new ThreadIDFFLogger();
		Fernflower ff = new Fernflower(FernFlowerUtils::getBytecode, saver, options, logger);

		for (File library : libraries) {
			ff.addLibrary(library);
		}

<<<<<<< HEAD
    public static void main(String[] args) throws IOException {
    	main(args, System.out, System.err);
    }

	public static void main(String[] args, PrintStream stdOut, PrintStream errOut) throws IOException {
        Map<String, Object> options = new HashMap<>();
        File input = null;
        File output = null;
        File lineMap = null;
        List<File> libraries = new ArrayList<>();
        int numThreads = 0;

        boolean isOption = true;
        for (String arg : args) {
            if (isOption && arg.length() > 5 && arg.charAt(0) == '-' && arg.charAt(4) == '=') {
                String value = arg.substring(5);
                if ("true".equalsIgnoreCase(value)) {
                    value = "1";
                } else if ("false".equalsIgnoreCase(value)) {
                    value = "0";
                }

                options.put(arg.substring(1, 4), value);
            } else {
                isOption = false;
                if (arg.startsWith("-e=")) {
                    libraries.add(new File(arg.substring(3)));
                } else if (arg.startsWith("-o=")) {
                    if (output != null) {
                        throw new RuntimeException("Unable to set more than one output.");
                    }
                    output = new File(arg.substring(3));
                } else if (arg.startsWith("-l=")) {
                    if (lineMap != null) {
                        throw new RuntimeException("Unable to set more than one lineMap file.");
                    }
                    lineMap = new File(arg.substring(3));
                } else if (arg.startsWith("-t=")) {
                    numThreads = Integer.parseInt(arg.substring(3));
                } else {
                    if (input != null) {
                        throw new RuntimeException("Unable to set more than one input.");
                    }
                    input = new File(arg);
                }
            }
        }

        Objects.requireNonNull(input, "Input not set.");
        Objects.requireNonNull(output, "Output not set.");

        runFF(options, libraries, input, output, lineMap, stdOut, errOut);
    }

    public static void runFF(Map<String, Object> options, List<File> libraries, File input, File output, File lineMap, PrintStream stdOut, PrintStream stdErr) {
        IResultSaver saver = new ThreadSafeResultSaver(() -> output, () -> lineMap);
        IFernflowerLogger logger = new ThreadIDFFLogger(stdOut, stdErr);
        Fernflower ff = new Fernflower(FernFlowerUtils::getBytecode, saver, options, logger);
        for (File library : libraries) {
            ff.getStructContext().addSpace(library, false);
        }
        ff.getStructContext().addSpace(input, true);
        ff.decompileContext();
    }
=======
		ff.addSource(input);
		ff.decompileContext();
	}
>>>>>>> 705754de
}<|MERGE_RESOLUTION|>--- conflicted
+++ resolved
@@ -26,6 +26,7 @@
 
 import java.io.File;
 import java.io.IOException;
+import java.io.PrintStream;
 import java.util.ArrayList;
 import java.util.HashMap;
 import java.util.List;
@@ -36,15 +37,6 @@
 import org.jetbrains.java.decompiler.main.extern.IFernflowerLogger;
 import org.jetbrains.java.decompiler.main.extern.IResultSaver;
 
-<<<<<<< HEAD
-import java.io.File;
-import java.io.IOException;
-import java.io.PrintStream;
-import java.util.*;
-=======
-import net.fabricmc.fernflower.api.IFabricJavadocProvider;
->>>>>>> 705754de
-
 /**
  * Entry point for Forked FernFlower task.
  * Takes one parameter, a single file, each line is treated as command line input.
@@ -53,7 +45,11 @@
  * Created by covers1624 on 11/02/19.
  */
 public class ForkedFFExecutor {
-	public static void main(String[] args) throws IOException {
+    public static void main(String[] args) throws IOException {
+    	main(args, System.out, System.err);
+    }
+
+	public static void main(String[] args, PrintStream stdOut, PrintStream errOut) throws IOException {
 		Map<String, Object> options = new HashMap<>();
 		File input = null;
 		File output = null;
@@ -63,7 +59,6 @@
 		int numThreads = 0;
 
 		boolean isOption = true;
-
 		for (String arg : args) {
 			if (isOption && arg.length() > 5 && arg.charAt(0) == '-' && arg.charAt(4) == '=') {
 				String value = arg.substring(5);
@@ -112,89 +107,21 @@
 
 		Objects.requireNonNull(input, "Input not set.");
 		Objects.requireNonNull(output, "Output not set.");
-		Objects.requireNonNull(mappings, "Mappings not set.");
+		//Objects.requireNonNull(mappings, "Mappings not set.");
 
-		options.put(IFabricJavadocProvider.PROPERTY_NAME, new TinyJavadocProvider(mappings));
-		runFF(options, libraries, input, output, lineMap);
+		runFF(options, libraries, input, output, lineMap, stdOut, errOut);
 	}
 
-	public static void runFF(Map<String, Object> options, List<File> libraries, File input, File output, File lineMap) {
+	public static void runFF(Map<String, Object> options, List<File> libraries, File input, File output, File lineMap, PrintStream stdOut, PrintStream stdErr) {
 		IResultSaver saver = new ThreadSafeResultSaver(() -> output, () -> lineMap);
-		IFernflowerLogger logger = new ThreadIDFFLogger();
+		IFernflowerLogger logger = new ThreadIDFFLogger(stdOut, stdErr);
 		Fernflower ff = new Fernflower(FernFlowerUtils::getBytecode, saver, options, logger);
 
 		for (File library : libraries) {
-			ff.addLibrary(library);
+            ff.getStructContext().addSpace(library, false);
 		}
 
-<<<<<<< HEAD
-    public static void main(String[] args) throws IOException {
-    	main(args, System.out, System.err);
-    }
-
-	public static void main(String[] args, PrintStream stdOut, PrintStream errOut) throws IOException {
-        Map<String, Object> options = new HashMap<>();
-        File input = null;
-        File output = null;
-        File lineMap = null;
-        List<File> libraries = new ArrayList<>();
-        int numThreads = 0;
-
-        boolean isOption = true;
-        for (String arg : args) {
-            if (isOption && arg.length() > 5 && arg.charAt(0) == '-' && arg.charAt(4) == '=') {
-                String value = arg.substring(5);
-                if ("true".equalsIgnoreCase(value)) {
-                    value = "1";
-                } else if ("false".equalsIgnoreCase(value)) {
-                    value = "0";
-                }
-
-                options.put(arg.substring(1, 4), value);
-            } else {
-                isOption = false;
-                if (arg.startsWith("-e=")) {
-                    libraries.add(new File(arg.substring(3)));
-                } else if (arg.startsWith("-o=")) {
-                    if (output != null) {
-                        throw new RuntimeException("Unable to set more than one output.");
-                    }
-                    output = new File(arg.substring(3));
-                } else if (arg.startsWith("-l=")) {
-                    if (lineMap != null) {
-                        throw new RuntimeException("Unable to set more than one lineMap file.");
-                    }
-                    lineMap = new File(arg.substring(3));
-                } else if (arg.startsWith("-t=")) {
-                    numThreads = Integer.parseInt(arg.substring(3));
-                } else {
-                    if (input != null) {
-                        throw new RuntimeException("Unable to set more than one input.");
-                    }
-                    input = new File(arg);
-                }
-            }
-        }
-
-        Objects.requireNonNull(input, "Input not set.");
-        Objects.requireNonNull(output, "Output not set.");
-
-        runFF(options, libraries, input, output, lineMap, stdOut, errOut);
-    }
-
-    public static void runFF(Map<String, Object> options, List<File> libraries, File input, File output, File lineMap, PrintStream stdOut, PrintStream stdErr) {
-        IResultSaver saver = new ThreadSafeResultSaver(() -> output, () -> lineMap);
-        IFernflowerLogger logger = new ThreadIDFFLogger(stdOut, stdErr);
-        Fernflower ff = new Fernflower(FernFlowerUtils::getBytecode, saver, options, logger);
-        for (File library : libraries) {
-            ff.getStructContext().addSpace(library, false);
-        }
         ff.getStructContext().addSpace(input, true);
-        ff.decompileContext();
-    }
-=======
-		ff.addSource(input);
 		ff.decompileContext();
 	}
->>>>>>> 705754de
 }