--- conflicted
+++ resolved
@@ -24,25 +24,6 @@
 
 package net.fabricmc.loom.util;
 
-<<<<<<< HEAD
-import com.google.gson.Gson;
-import com.google.gson.JsonArray;
-import com.google.gson.JsonObject;
-import net.fabricmc.loom.LoomGradleExtension;
-import net.fabricmc.loom.providers.MappingsProvider;
-import net.fabricmc.loom.providers.MinecraftMappedProvider;
-import net.fabricmc.tinyremapper.OutputConsumerPath;
-import net.fabricmc.tinyremapper.TinyRemapper;
-import org.apache.commons.io.IOUtils;
-import org.gradle.api.Project;
-import org.gradle.api.artifacts.Configuration;
-import org.zeroturnaround.zip.ZipUtil;
-import org.zeroturnaround.zip.commons.FileUtils;
-import org.zeroturnaround.zip.transform.StringZipEntryTransformer;
-import org.zeroturnaround.zip.transform.ZipEntryTransformerEntry;
-
-=======
->>>>>>> 705754de
 import java.io.File;
 import java.io.IOException;
 import java.io.InputStream;
@@ -50,17 +31,20 @@
 import java.nio.charset.StandardCharsets;
 import java.nio.file.Path;
 import java.nio.file.Paths;
+import java.util.Optional;
 import java.util.jar.JarEntry;
 import java.util.jar.JarFile;
 import java.util.zip.ZipEntry;
 
+import com.google.common.base.Predicates;
 import com.google.gson.Gson;
 import com.google.gson.JsonArray;
 import com.google.gson.JsonObject;
 import org.apache.commons.io.IOUtils;
+
 import org.gradle.api.Project;
 import org.gradle.api.artifacts.Configuration;
-import org.gradle.api.artifacts.ResolvedArtifact;
+
 import org.zeroturnaround.zip.ZipUtil;
 import org.zeroturnaround.zip.commons.FileUtils;
 import org.zeroturnaround.zip.transform.StringZipEntryTransformer;
@@ -75,35 +59,28 @@
 public class ModProcessor {
 	private static final Gson GSON = new Gson();
 
-	public static void processMod(File input, File output, Project project, Configuration config, ResolvedArtifact artifact) throws IOException {
+	public static void processMod(File input, File output, Project project, Configuration config, Optional<File> sources) throws IOException {
 		if (output.exists()) {
 			output.delete();
 		}
 
-		remapJar(input, output, project, artifact);
+		remapJar(input, output, project, sources);
 
 		//Enable this if you want your nested jars to be extracted, this will extract **all** jars
 		if (project.getExtensions().getByType(LoomGradleExtension.class).extractJars) {
-			handleNestedJars(input, project, config, artifact);
+			handleNestedJars(input, project, config);
 		}
 
 		//Always strip the nested jars
 		stripNestedJars(output);
 	}
 
-<<<<<<< HEAD
 	private static void handleNestedJars(File input, Project project, Configuration config) throws IOException {
 		JarFile jarFile = new JarFile(input);
 		JarEntry modJsonEntry = jarFile.getJarEntry("fabric.mod.json");
-		if(modJsonEntry == null){
+
+		if (modJsonEntry == null) {
 			jarFile.close();
-=======
-	private static void handleNestedJars(File input, Project project, Configuration config, ResolvedArtifact artifact) throws IOException {
-		JarFile jarFile = new JarFile(input);
-		JarEntry modJsonEntry = jarFile.getJarEntry("fabric.mod.json");
-
-		if (modJsonEntry == null) {
->>>>>>> 705754de
 			return;
 		}
 
@@ -120,21 +97,17 @@
 				JsonObject jsonObject = jsonArray.get(i).getAsJsonObject();
 				String fileName = jsonObject.get("file").getAsString();
 				project.getLogger().lifecycle(String.format("Found %s nested in %s", fileName, input.getName()));
-				processNestedJar(jarFile, fileName, project, config, artifact);
-			}
-		}
-	}
-
-	private static void processNestedJar(JarFile parentJar, String fileName, Project project, Configuration config, ResolvedArtifact artifact) throws IOException {
+				processNestedJar(jarFile, fileName, project, config);
+			}
+		}
+	}
+
+	private static void processNestedJar(JarFile parentJar, String fileName, Project project, Configuration config) throws IOException {
 		LoomGradleExtension extension = project.getExtensions().getByType(LoomGradleExtension.class);
 
 		JarEntry entry = parentJar.getJarEntry(fileName);
-<<<<<<< HEAD
-		if(entry == null){
-=======
 
 		if (entry == null) {
->>>>>>> 705754de
 			throw new RuntimeException(String.format("%s was not found in %s", fileName, parentJar.getName()));
 		}
 
@@ -146,7 +119,9 @@
 
 		File remappedFile = new File(extension.getRemappedModCache(), fileName.substring(fileName.lastIndexOf("/")));
 
-		processMod(nestedFile, remappedFile, project, config, artifact);
+		//There is an expectation the outer jar doesn't contain the nested jar's sources
+		//There is nothing stopping them from doing so, however this is not configured by default (so no one will)
+		processMod(nestedFile, remappedFile, project, config, Optional.empty());
 
 		if (!remappedFile.exists()) {
 			throw new RuntimeException("Failed to find processed nested jar");
@@ -158,11 +133,7 @@
 
 	private static void stripNestedJars(File file) {
 		//Strip out all contained jar info as we dont want loader to try and load the jars contained in dev.
-<<<<<<< HEAD
 		ZipUtil.transformEntry(file, new ZipEntryTransformerEntry("fabric.mod.json", new StringZipEntryTransformer() {
-=======
-		ZipUtil.transformEntries(file, new ZipEntryTransformerEntry[] {(new ZipEntryTransformerEntry("fabric.mod.json", new StringZipEntryTransformer() {
->>>>>>> 705754de
 			@Override
 			protected String transform(ZipEntry zipEntry, String input) throws IOException {
 				JsonObject json = GSON.fromJson(input, JsonObject.class);
@@ -172,7 +143,7 @@
 		}));
 	}
 
-	private static void remapJar(File input, File output, Project project, ResolvedArtifact artifact) throws IOException {
+	private static void remapJar(File input, File output, Project project, Optional<File> sources) throws IOException {
 		LoomGradleExtension extension = project.getExtensions().getByType(LoomGradleExtension.class);
 		String fromM = "intermediary";
 		String toM = "named";
@@ -182,42 +153,24 @@
 
 		Path inputPath = input.getAbsoluteFile().toPath();
 		Path mc = mappedProvider.MINECRAFT_INTERMEDIARY_JAR.toPath();
-<<<<<<< HEAD
 		Path[] mcDeps = mappedProvider.getMapperPaths().stream()
 			.map(File::toPath)
 			.toArray(Path[]::new);
 		Path[] modCompiles = Constants.MOD_COMPILE_ENTRIES.stream().map(RemappedConfigurationEntry::getSourceConfiguration).flatMap(sourceConfig -> {
 			return project.getConfigurations().getByName(sourceConfig).getFiles().stream()
-				.filter(f -> !f.equals(input))
-				.map(p -> {
-					if (p.equals(input)) {
-						return inputPath;
-					} else {
-						return p.toPath();
-					}
+				.filter(Predicates.not(input::equals))
+				.map(file -> {
+					assert !file.equals(input); //Filter should have caught it
+					return file.toPath();
 				});
 		}).distinct().toArray(Path[]::new);
-=======
-		Path[] mcDeps = mappedProvider.getMapperPaths().stream().map(File::toPath).toArray(Path[]::new);
-		Set<Path> modCompiles = new HashSet<>();
-
-		for (RemappedConfigurationEntry entry : Constants.MOD_COMPILE_ENTRIES) {
-			project.getConfigurations().getByName(entry.getSourceConfiguration()).getFiles().stream().filter((f) -> !f.equals(input)).map(p -> {
-				if (p.equals(input)) {
-					return inputPath;
-				} else {
-					return p.toPath();
-				}
-			}).forEach(modCompiles::add);
-		}
->>>>>>> 705754de
 
 		project.getLogger().lifecycle(":remapping " + input.getName() + " (TinyRemapper, " + fromM + " -> " + toM + ")");
 
 		// If the sources don't exist, we want remapper to give nicer names to the missing variable names.
 		// However, if the sources do exist, if remapper gives names to the parameters that prevents IDEs (at least IDEA)
 		// from replacing the parameters with the actual names from the sources.
-		boolean sourcesExist = ModCompileRemapper.findSources(project.getDependencies(), artifact) != null;
+		boolean sourcesExist = sources.isPresent();
 
 		TinyRemapper remapper = TinyRemapper.newRemapper()
 						.withMappings(TinyRemapperMappingsHelper.create(mappingsProvider.getMappings(), fromM, toM, false))
@@ -282,10 +235,7 @@
 		} catch (IOException e) {
 			e.printStackTrace();
 		}
-<<<<<<< HEAD
-=======
-
->>>>>>> 705754de
+
 		return null;
 	}
 }