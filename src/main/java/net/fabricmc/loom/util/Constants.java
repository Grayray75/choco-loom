/*
 * This file is part of fabric-loom, licensed under the MIT License (MIT).
 *
 * Copyright (c) 2016, 2017, 2018 FabricMC
 *
 * Permission is hereby granted, free of charge, to any person obtaining a copy
 * of this software and associated documentation files (the "Software"), to deal
 * in the Software without restriction, including without limitation the rights
 * to use, copy, modify, merge, publish, distribute, sublicense, and/or sell
 * copies of the Software, and to permit persons to whom the Software is
 * furnished to do so, subject to the following conditions:
 *
 * The above copyright notice and this permission notice shall be included in all
 * copies or substantial portions of the Software.
 *
 * THE SOFTWARE IS PROVIDED "AS IS", WITHOUT WARRANTY OF ANY KIND, EXPRESS OR
 * IMPLIED, INCLUDING BUT NOT LIMITED TO THE WARRANTIES OF MERCHANTABILITY,
 * FITNESS FOR A PARTICULAR PURPOSE AND NONINFRINGEMENT. IN NO EVENT SHALL THE
 * AUTHORS OR COPYRIGHT HOLDERS BE LIABLE FOR ANY CLAIM, DAMAGES OR OTHER
 * LIABILITY, WHETHER IN AN ACTION OF CONTRACT, TORT OR OTHERWISE, ARISING FROM,
 * OUT OF OR IN CONNECTION WITH THE SOFTWARE OR THE USE OR OTHER DEALINGS IN THE
 * SOFTWARE.
 */

package net.fabricmc.loom.util;

import java.util.List;

import com.google.common.collect.ImmutableList;

import net.fabricmc.loom.dependencies.RemappedConfigurationEntry;

public class Constants {
	public static final String DEFAULT_FABRIC_CLIENT_TWEAKER = "net.fabricmc.loader.launch.FabricClientTweaker";
	public static final String DEFAULT_FABRIC_SERVER_TWEAKER = "net.fabricmc.loader.launch.FabricServerTweaker";

	public static final String LIBRARIES_BASE = "https://libraries.minecraft.net/";
	public static final String RESOURCES_BASE = "http://resources.download.minecraft.net/";

	public static final String SYSTEM_ARCH = System.getProperty("os.arch").equals("64") ? "64" : "32";

	public static final String MOD_COMPILE_CLASSPATH = "modCompileClasspath";
	public static final String MOD_COMPILE_CLASSPATH_MAPPED = "modCompileClasspathMapped";
	public static final List<RemappedConfigurationEntry> MOD_COMPILE_ENTRIES = ImmutableList.of(
			new RemappedConfigurationEntry("modCompile", "compile", true, "compile"),
			new RemappedConfigurationEntry("modApi", "api", true, "compile"),
			new RemappedConfigurationEntry("modImplementation", "implementation", true, "runtime"),
			new RemappedConfigurationEntry("modRuntime", "runtimeOnly", false, ""),
			new RemappedConfigurationEntry("modCompileOnly", "compileOnly", true, "")
	);

	public static final String INCLUDE = "include";
	public static final String MINECRAFT = "minecraft";
	public static final String MINECRAFT_DEPENDENCIES = "minecraftLibraries";
	public static final String MINECRAFT_INTERMEDIARY = "minecraftIntermediary";
	public static final String MINECRAFT_NAMED = "minecraftNamed";
	public static final String MINECRAFT_LINEMAPPED = "minecraftLinemapped";
	public static final String MAPPINGS_RAW = "mappings";
	public static final String MAPPINGS = "mappingsNative";

<<<<<<< HEAD
	public static final String MIXIN_COMPILE_EXTENSIONS_VERSION = "0.1.1.1";
	public static final String DEV_LAUNCH_INJECTOR_VERSION = "0.1.0+build.3";
=======
	public static final String MIXIN_COMPILE_EXTENSIONS_VERSION = "0.3.0.4";
	public static final String DEV_LAUNCH_INJECTOR_VERSION = "0.2.0+build.6";
>>>>>>> 1944b365
}<|MERGE_RESOLUTION|>--- conflicted
+++ resolved
@@ -58,11 +58,6 @@
 	public static final String MAPPINGS_RAW = "mappings";
 	public static final String MAPPINGS = "mappingsNative";
 
-<<<<<<< HEAD
-	public static final String MIXIN_COMPILE_EXTENSIONS_VERSION = "0.1.1.1";
-	public static final String DEV_LAUNCH_INJECTOR_VERSION = "0.1.0+build.3";
-=======
 	public static final String MIXIN_COMPILE_EXTENSIONS_VERSION = "0.3.0.4";
 	public static final String DEV_LAUNCH_INJECTOR_VERSION = "0.2.0+build.6";
->>>>>>> 1944b365
 }