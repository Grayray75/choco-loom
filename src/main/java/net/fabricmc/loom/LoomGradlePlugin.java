--- conflicted
+++ resolved
@@ -26,16 +26,12 @@
 
 import net.fabricmc.loom.providers.MappingsProvider;
 import net.fabricmc.loom.providers.MinecraftLibraryProvider;
+import net.fabricmc.loom.providers.MinecraftMappedProvider;
 import net.fabricmc.loom.task.*;
 import net.fabricmc.loom.task.fernflower.FernFlowerTask;
-<<<<<<< HEAD
-import net.fabricmc.loom.util.LineNumberRemapper;
-import net.fabricmc.loom.util.progress.ProgressLogger;
-import net.fabricmc.stitch.util.StitchUtil;
 
 import org.gradle.api.Action;
-=======
->>>>>>> 1c56fb2e
+import org.gradle.api.DefaultTask;
 import org.gradle.api.Project;
 import org.gradle.api.Task;
 import org.gradle.api.tasks.TaskContainer;
@@ -76,76 +72,44 @@
 
 		tasks.register("remapJar", RemapJar.class);
 
-<<<<<<< HEAD
-		register(project, "genSources", FernFlowerTask.class, t -> {
+		TaskProvider<FernFlowerTask> decompileTask = register("genSourcesDecompile", FernFlowerTask.class, t -> {
 			t.getOutputs().upToDateWhen((o) -> false);
 		}, (project, task) -> {
-=======
-		tasks.register("genSourcesDecompile", FernFlowerTask.class, t -> {
-			t.getOutputs().upToDateWhen((o) -> false);
-		});
-
-		tasks.register("genSourcesRemapLineNumbers", RemapLineNumbersTask.class, t -> {
-			t.getOutputs().upToDateWhen((o) -> false);
-		});
-
-		tasks.register("genSources", t -> {
-			t.getOutputs().upToDateWhen((o) -> false);
-		});
-
-		project.afterEvaluate((p) -> {
-			AbstractDecompileTask decompileTask = (AbstractDecompileTask) p.getTasks().getByName("genSourcesDecompile");
-			RemapLineNumbersTask remapLineNumbersTask = (RemapLineNumbersTask) p.getTasks().getByName("genSourcesRemapLineNumbers");
-			Task genSourcesTask = p.getTasks().getByName("genSources");
-
-			genSourcesTask.dependsOn(remapLineNumbersTask);
-			remapLineNumbersTask.dependsOn(decompileTask);
-
-			Project project = this.getProject();
->>>>>>> 1c56fb2e
 			LoomGradleExtension extension = project.getExtensions().getByType(LoomGradleExtension.class);
 			MinecraftLibraryProvider libraryProvider = extension.getMinecraftProvider().libraryProvider;
-			MappingsProvider mappingsProvider = extension.getMappingsProvider();
-			File mappedJar = mappingsProvider.mappedProvider.getMappedJar();
-			File linemappedJar = getMappedByproduct(project, "-linemapped.jar");
+			MinecraftMappedProvider minecraftProvider = extension.getMinecraftMappedProvider();
+
+			File mappedJar = minecraftProvider.getMappedJar();
 			File sourcesJar = getMappedByproduct(project, "-sources.jar");
 			File linemapFile = getMappedByproduct(project, "-sources.lmap");
 
-<<<<<<< HEAD
 			task.setInput(mappedJar);
 			task.setOutput(sourcesJar);
 			task.setLineMapFile(linemapFile);
 			task.setLibraries(libraryProvider.getLibraries());
+		});
+
+		TaskProvider<RemapLineNumbersTask> remapLineNumbersTask = register("genSourcesRemapLineNumbers", RemapLineNumbersTask.class, t -> {
+			t.getOutputs().upToDateWhen((o) -> false);
+		}, (project, task) -> {
+			task.dependsOn(decompileTask);
+
+			AbstractDecompileTask decompile = decompileTask.get();
+			task.setInput(decompile.getInput());
+			task.setLineMapFile(decompile.getLineMapFile());
+			task.setOutput(getMappedByproduct(project, "-linemapped.jar"));
+		});
+
+		register("genSources", DefaultTask.class, t -> {
+			t.getOutputs().upToDateWhen((o) -> false);
+		}, (project, task) -> {
+			task.dependsOn(remapLineNumbersTask);
+
+			RemapLineNumbersTask lineNumbers = remapLineNumbersTask.get();
+			Path mappedJarPath = lineNumbers.getInput().toPath();
+			Path linemappedJarPath = lineNumbers.getOutput().toPath();
 
 			task.doLast(t -> {
-				project.getLogger().lifecycle(":adjusting line numbers");
-				LineNumberRemapper remapper = new LineNumberRemapper();
-				remapper.readMappings(linemapFile);
-
-				ProgressLogger progressLogger = ProgressLogger.getProgressFactory(project, FernFlowerTask.class.getName());
-				progressLogger.start("Adjusting line numbers", "linemap");
-
-				try (StitchUtil.FileSystemDelegate inFs = StitchUtil.getJarFileSystem(mappedJar, true);
-				     StitchUtil.FileSystemDelegate outFs = StitchUtil.getJarFileSystem(linemappedJarTmp, true)) {
-					remapper.process(progressLogger, inFs.get().getPath("/"), outFs.get().getPath("/"));
-				} catch (IOException e) {
-					throw new RuntimeException(e);
-				}
-=======
-			decompileTask.setInput(mappedJar);
-			decompileTask.setOutput(sourcesJar);
-			decompileTask.setLineMapFile(linemapFile);
-			decompileTask.setLibraries(libraryProvider.getLibraries());
->>>>>>> 1c56fb2e
-
-			remapLineNumbersTask.setInput(mappedJar);
-			remapLineNumbersTask.setLineMapFile(linemapFile);
-			remapLineNumbersTask.setOutput(linemappedJar);
-
-			Path mappedJarPath = mappedJar.toPath();
-			Path linemappedJarPath = linemappedJar.toPath();
-
-			genSourcesTask.doLast((tt) -> {
 				if (Files.exists(linemappedJarPath)) {
 					try {
 						Files.deleteIfExists(mappedJarPath);
@@ -190,9 +154,8 @@
 	}
 
 	/**
-	 * Adds the given task to the given project, running the first configuration immediately, and the second on {@link Project#afterEvaluate(Action)}
+	 * Adds the given task to the project, running the first configuration immediately, and the second on {@link Project#afterEvaluate(Action)}
 	 *
-	 * @param project The project to add the task to
 	 * @param name The name of the task to be added
 	 * @param taskClass The type of the task to be added
 	 * @param configuration Any configuration to be done on the task immediately
@@ -200,7 +163,7 @@
 	 *
 	 * @return The created task provider from {@link TaskContainer#register(String, Class, Action)}
 	 */
-	private static <T extends Task> TaskProvider<T> register(Project project, String name, Class<T> taskClass, Action<? super T> configuration, BiConsumer<? super Project, ? super T> postConfiguration) {
+	private <T extends Task> TaskProvider<T> register(String name, Class<T> taskClass, Action<? super T> configuration, BiConsumer<? super Project, ? super T> postConfiguration) {
 		TaskProvider<T> task = project.getTasks().register(name, taskClass, configuration);
 		project.afterEvaluate(p -> task.configure(t -> postConfiguration.accept(p, t)));
 		return task;
